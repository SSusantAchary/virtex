import os
import pkg_resources
import re
from typing import Dict, Union

import torch
from torch import nn


class TorchvisionVisualStream(nn.Module):
    def __init__(
        self,
        name: str,
        pretrained: bool = False,
        norm_layer: str = "groupnorm",
        num_groups: int = 32,
        **kwargs,
    ):
        super().__init__()
        self.visual_feature_size = 2048

        # Protect import because it should be an optional dependency, one may
        # only use `D2BackboneVisualStream`.
        from torchvision import models as tv_models

        try:
            model_creation_method = getattr(tv_models, name)
        except AttributeError as err:
            raise RuntimeError(f"{name} if not a torchvision model.")

        # Initialize with BatchNorm, convert all Batchnorm to GroupNorm if
        # needed.
        self._cnn = model_creation_method(
            pretrained, zero_init_residual=True, **kwargs
        )
        if norm_layer == "groupnorm":
            self._cnn = self._batchnorm_to_groupnorm(self._cnn, num_groups)

<<<<<<< HEAD
=======
        # Do nothing after the final residual stage.	
        self._cnn.avgpool = nn.Identity()	
        self._cnn.fc = nn.Identity()	

>>>>>>> 7223fde1
        # Keep a list of intermediate layer names.
        self._stage_names = [f"layer{i}" for i in range(1, 5)]

    def forward(
        self, image: torch.Tensor, return_intermediate_outputs: bool = False
    ) -> Union[torch.Tensor, Dict[str, torch.Tensor]]:

        # Iterate through the modules in sequence and collect feature
        # vectors for last layers in each stage.
        intermediate_outputs: Dict[str, torch.Tensor] = {}
        for idx, (name, layer) in enumerate(self._cnn.named_children()):
            out = layer(image) if idx == 0 else layer(out)
            if name in self._stage_names:
                intermediate_outputs[name] = out

        if return_intermediate_outputs:
            return intermediate_outputs
        else:
            # shape: (batch_size, feature_size, ...)
            return intermediate_outputs["layer4"]

    def _batchnorm_to_groupnorm(self, module, num_groups: int):
        mod = module
        if isinstance(module, torch.nn.modules.batchnorm._BatchNorm):
            mod = nn.GroupNorm(num_groups, module.num_features, affine=module.affine)
        for name, child in module.named_children():
            mod.add_module(name, self._batchnorm_to_groupnorm(child, num_groups))
        return mod


class D2BackboneVisualStream(nn.Module):

    # TODO: (add more later). Think about FPNs.
    MODEL_NAME_TO_CFG_PATH: Dict[str, str] = {
        "coco_faster_rcnn_R_50_C4": "COCO-Detection/faster_rcnn_R_50_C4_3x.yaml",
        "coco_faster_rcnn_R_50_DC5": "COCO-Detection/faster_rcnn_R_50_DC5_3x.yaml",
        "coco_faster_rcnn_R_101_C4": "COCO-Detection/faster_rcnn_R_101_C4_3x.yaml",
        "coco_faster_rcnn_R_101_DC5": "COCO-Detection/faster_rcnn_R_101_DC5_3x.yaml",
        "coco_mask_rcnn_R_50_C4": "COCO-InstanceSegmentation/mask_rcnn_R_50_C4_3x.yaml",
        "coco_mask_rcnn_R_50_DC5": "COCO-InstanceSegmentation/mask_rcnn_R_50_DC5_3x.yaml",
        "coco_mask_rcnn_R_101_C4": "COCO-InstanceSegmentation/mask_rcnn_R_101_C4_3x.yaml",
        "coco_mask_rcnn_R_101_DC5": "COCO-InstanceSegmentation/mask_rcnn_R_101_DC5_3x.yaml",
    }

    def __init__(self, name: str, pretrained: bool = False, **kwargs):
        super().__init__()
        self.visual_feature_size = 2048

        # Protect import because it should be an optional dependency, one may
        # only use `TorchvisionVisualStream`.
        from detectron2 import model_zoo as d2mz

        # If not pretrained, set MODEL.WEIGHTS key in config as empty string to
        # avoid downloading backbone weights.
        try:
            if not pretrained:
                d2config_path = pkg_resources.resource_filename(
                    "detectron2.model_zoo",
                    os.path.join("configs", self.MODEL_NAME_TO_CFG_PATH[name]),
                )
                with open(d2config_path, "r") as d2config:
                    contents = d2config.read()
                    weights_cfg = re.search('WEIGHTS: "(.*)"\n', contents)[1]
                    contents = contents.replace(weights_cfg, "")

                with open(d2config_path, "w") as d2config:
                    d2config.write(contents)
        except FileNotFoundError as err:
            raise RuntimeError(f"{name} is no available from D2 model zoo!")

        try:
            # trained=False is not the same as our ``pretrained`` argument.
            d2_model = d2mz.get(self.MODEL_NAME_TO_CFG_PATH[name], trained=False)
            self._cnn = d2_model.backbone
        except Exception as e:
            self._cnn = None
            exception = e

        # Revert back the changing of config file in case of any exception.
        if not pretrained:
            with open(d2config_path, "r") as d2config:
                contents = d2config.read().replace(
                    'WEIGHTS: ""', f'WEIGHTS: "{weights_cfg}"'
                )

            with open(d2config_path, "w") as d2config:
                d2config.write(contents)

        if self._cnn is None:
            raise (exception)

        # A ResNet-like backbone will only have three stages, the fourth one
        # will be on the roi_head. Add that separately.
        self._layer4 = d2_model.roi_heads.res5

        # Keep a list of intermediate layer names.
        # res2 (detectron2): layer1 (torchvision)
        # res3 (detectron2): layer2 (torchvision), and so on...
        self._stage_names = [f"res{i}" for i in range(2, 5)]

    def forward(
        self, image: torch.Tensor, return_intermediate_outputs: bool = False
    ) -> Union[torch.Tensor, Dict[str, torch.Tensor]]:

        # Iterate through the modules in sequence and collect feature
        # vectors for last layers in each stage.
        intermediate_outputs: Dict[str, torch.Tensor] = {}
        for idx, (name, layer) in enumerate(self._cnn.named_children()):
            out = layer(image) if idx == 0 else layer(out)
            if name in self._stage_names:
                intermediate_outputs[name] = out

        intermediate_outputs["res5"] = self._layer4(out)

        # Rename keys to be consistent with torchvision.
        intermediate_outputs = {
            "layer1": intermediate_outputs["res2"],
            "layer2": intermediate_outputs["res3"],
            "layer3": intermediate_outputs["res4"],
            "layer4": intermediate_outputs["res5"],
        }

        if return_intermediate_outputs:
            return intermediate_outputs
        else:
            # shape: (batch_size, feature_size, ...)
            return intermediate_outputs["layer4"]


class BlindVisualStream(nn.Module):
    r"""A visual stream which cannot see the image."""

    def __init__(self, bias: torch.Tensor = torch.ones(49, 2048)):
        super().__init__()
        self.visual_feature_size = 2048

        # We never update the bias because a blind model cannot learn anything
        # about the image.
        self._bias = nn.Parameter(bias, requires_grad=False)

    def forward(self, image: torch.Tensor):
        batch_size = image.size(0)
        return self._bias.unsqueeze(0).repeat(batch_size, 1, 1)<|MERGE_RESOLUTION|>--- conflicted
+++ resolved
@@ -36,13 +36,10 @@
         if norm_layer == "groupnorm":
             self._cnn = self._batchnorm_to_groupnorm(self._cnn, num_groups)
 
-<<<<<<< HEAD
-=======
-        # Do nothing after the final residual stage.	
-        self._cnn.avgpool = nn.Identity()	
-        self._cnn.fc = nn.Identity()	
+        # Do nothing after the final residual stage.
+        self._cnn.avgpool = nn.Identity()
+        self._cnn.fc = nn.Identity()
 
->>>>>>> 7223fde1
         # Keep a list of intermediate layer names.
         self._stage_names = [f"layer{i}" for i in range(1, 5)]
 
